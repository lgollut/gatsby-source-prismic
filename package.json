--- conflicted
+++ resolved
@@ -36,12 +36,7 @@
     "md5": "^2.2.1",
     "pascalcase": "^0.1.1",
     "prismic-dom": "^2.1.0",
-<<<<<<< HEAD
-    "prismic-javascript": "^1.1.5",
-    "qs": "^6.7.0",
-=======
     "prismic-javascript": "^2.0.3",
->>>>>>> 8d6bf813
     "ramda": "^0.26.1",
     "ramda-adjunct": "^2.17.0",
     "traverse": "^0.6.6",
@@ -61,11 +56,7 @@
     "eslint-plugin-react-hooks": "^1.6.0",
     "husky": "^2.2.0",
     "jest": "^24.8.0",
-<<<<<<< HEAD
-    "prettier": "^1.16.4",
-=======
     "prettier": "^1.17.0",
->>>>>>> 8d6bf813
     "react": "^16.8.6",
     "react-hooks-testing-library": "^0.5.0",
     "react-test-renderer": "^16.8.6",
