{
  "name": "gatsby-source-prismic",
<<<<<<< HEAD
  "version": "2.3.0-previews.1",
=======
  "version": "2.3.0-previews.8",
>>>>>>> f04dc677
  "description": "Gatsby source plugin for building websites using prismic.io as a data source",
  "main": "index.js",
  "scripts": {
    "prepublish": "npm run build",
    "build": "babel src --ignore '**/__tests__' --out-dir '.'",
    "format": "prettier --trailing-comma all --no-semi --single-quote --write 'src/**/*.js'",
    "test": "jest",
    "test:watch": "npm run test -- --watch",
    "watch": "npm run build -- -w"
  },
  "homepage": "https://github.com/angeloashmore/gatsby-source-prismic",
  "repository": {
    "type": "git",
    "url": "https://github.com/angeloashmore/gatsby-source-prismic.git"
  },
  "keywords": [
    "gatsby",
    "gatsby-plugin",
    "gatsby-source-plugin"
  ],
  "author": "Angelo Ashmore <angelo.ashmore@walltowall.com>",
  "license": "MIT",
  "dependencies": {
    "asyncro": "^3.0.0",
    "camelcase": "^5.2.0",
    "easygraphql-mock": "^0.1.11",
    "es-cookie": "^1.2.0",
    "gatsby": "^2.1.32",
    "gatsby-node-helpers": "^0.3.0",
    "gatsby-source-filesystem": "^2.0.1",
    "pascalcase": "^0.1.1",
    "prismic-dom": "^2.1.0",
    "prismic-javascript": "^1.1.5",
    "qs": "^6.6.0",
    "ramda": "^0.26.1",
    "ramda-adjunct": "^2.9.0"
  },
  "devDependencies": {
    "@babel/cli": "^7.0.0-beta.56",
    "@babel/core": "^7.0.0-beta.56",
    "@babel/plugin-proposal-object-rest-spread": "^7.0.0-beta.56",
    "@babel/plugin-transform-async-to-generator": "^7.0.0-beta.56",
    "@babel/preset-env": "^7.0.0-beta.56",
    "babel-core": "^7.0.0-0",
    "babel-jest": "^23.4.2",
    "jest": "^23.4.2",
    "prettier": "^1.5.3",
    "react": "^16.8.4"
  },
  "peerDependencies": {
    "react": ">=16.8.0"
  }
}<|MERGE_RESOLUTION|>--- conflicted
+++ resolved
@@ -1,10 +1,6 @@
 {
   "name": "gatsby-source-prismic",
-<<<<<<< HEAD
-  "version": "2.3.0-previews.1",
-=======
   "version": "2.3.0-previews.8",
->>>>>>> f04dc677
   "description": "Gatsby source plugin for building websites using prismic.io as a data source",
   "main": "index.js",
   "scripts": {
